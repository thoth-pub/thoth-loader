#!/usr/bin/env python
"""Load L'Harmattan OA book metadata into Thoth"""

import logging
import sys
import requests
from bookloader import BookLoader
from thothlibrary import ThothError


class LHarmattanLoader(BookLoader):
    """L'Harmattan specific logic to ingest metadata from CSV into Thoth"""
    single_imprint = True
    cache_institutions = False
    cache_series = True
    publisher_name = "L'Harmattan Open Access"
    publisher_shortname = "L'Harmattan"
    publisher_url = "https://openaccess.hu"

    def run(self):
        """Process CSV and call Thoth to insert its data"""
        for index, row in self.data.iterrows():
            logging.info("\n\n\n\n**********")
<<<<<<< HEAD
            logging.info(f"processing book from row {index + 2}: {row['title']}")
            work = self.get_work(row, self.imprint_id)
=======
            logging.info(f"processing book {index + 1}: {row['title']}")
            work = self.get_work(row)
>>>>>>> c909ff0b
            # try to find the work in Thoth
            try:
                work_id = self.thoth.work_by_doi(work['doi']).workId
                existing_work = self.thoth.work_by_id(work_id)
                # if work is found, try to update it with the new data
                if existing_work:
                    try:
                        existing_work.update((k, v) for k, v in work.items() if v is not None)
                        self.thoth.update_work(existing_work)
                        logging.info(f"workId for updated work: {work_id}")
                    # if update fails, log the error and exit the import
                    except ThothError as t:
                        logging.error(f"Failed to update work with id {work_id}, exception: {t}")
                        sys.exit(1)
            # if work isn't found, create it
            except (IndexError, AttributeError, ThothError):
                work_id = self.thoth.create_work(work)
                logging.info(f"created work with workId: {work_id}")
            work = self.thoth.work_by_id(work_id)
            self.create_contributors(row, work)
            self.create_publications(row, work)
            self.create_languages(row, work)
            self.create_series(row, work)
            self.create_subjects(row, work)

    def get_work(self, row):
        """Returns a dictionary with all attributes of a 'work'

        row: current row number
        """
        reference = row["uid"]
        doi = self.sanitise_doi(row["scs023_doi"])
        # resolve DOI to obtain landing page
        response = requests.head(row["scs023_doi"], allow_redirects=True)
        landing_page = response.url
        work_type = self.work_types[row["taxonomy_Thoth"]]
        title = self.split_title(row["title"].strip())
        # date only available as year; add date to Thoth as 01-01-YYYY
        date = self.sanitise_date(row["date"])
        place = (row["scs023_place"]).replace("|", "; ")
        long_abstract = row["scs023_summary"]
        editions_text = {
            "First edition": 1,
            "Second edition": 2,
        }
        edition = row["edition-info_EN"]
        if edition in editions_text:
            edition = editions_text[edition]
        else:
            edition = 1
        license = "https://creativecommons.org/licenses/by-nc-nd/4.0/"
        cover_url = row["cover image URL"]
        cover_caption = row["cover image caption"]

        work = {
            "workType": work_type,
            "workStatus": "ACTIVE",
            "fullTitle": title["fullTitle"],
            "title": title["title"],
            "subtitle": title["subtitle"],
            "reference": reference,
            "edition": edition,
            "imprintId": self.imprint_id,
            "doi": doi,
            "publicationDate": date,
            "place": place,
            "pageCount": None,
            "pageBreakdown": None,
            "imageCount": None,
            "tableCount": None,
            "audioCount": None,
            "videoCount": None,
            "license": license,
            "copyrightHolder": None,
            "landingPage": landing_page,
            "lccn": None,
            "oclc": None,
            "shortAbstract": None,
            "longAbstract": long_abstract,
            "generalNote": None,
            "bibliographyNote": None,
            "toc": None,
            "coverUrl": cover_url,
            "coverCaption": cover_caption,
            "firstPage": None,
            "lastPage": None,
            "pageInterval": None,
        }
        return work

    def create_contributors(self, row, work):
        """Creates/updates all contributors associated with the current work and their contributions

        row: current CSV row

        work: Work from Thoth
        """
        authors = row.get("scs023_author")
        translators = row.get("scs023_translator")
        contributors = row.get("contributor")
        editors = row.get("scs023_editor")
        website = row.get("scs023_web")

        all_creators = [
            [authors, "AUTHOR"], [translators, "TRANSLATOR"], [contributors, "CONTRIBUTIONS_BY"], [editors, "EDITOR"]
        ]
        highest_contribution_ordinal = max((c.contributionOrdinal for c in work.contributions), default=0)
        creator_category_count = 0
        individual_creator_count = 0
        for creators, contribution_type in all_creators:
            if creators:
                creator_category_count += 1
                # names are separated by pipes
                creators_array = creators.split("|")
                for creator in creators_array:
                    individual_creator_count += 1
                    # sanitise names for correct Thoth formatting - separated by comma
                    # note: 1) Hungarian full names are usually presented in "surname given-name" order,
                    # but database already contains some in "given-name surname" (Westernised) order
                    # 2) Hungarians may have two surnames and truncate the first to an initial -
                    # not to be confused with middle initial i.e. second given name (e.g. "K. Németh, András")
                    surname, name = creator.split(', ')
                    full_name = f"{name} {surname}"
                    contributor = {
                        "firstName": name,
                        "lastName": surname,
                        "fullName": full_name,
                        "orcid": None,
                        "website": None,
                    }
                    if full_name not in self.all_contributors:
                        # if not in Thoth, create a new contributor
                        contributor_id = self.thoth.create_contributor(contributor)
                        logging.info(f"created contributor: {full_name}, {contributor_id}")
                        # cache new contributor
                        self.all_contributors[full_name] = contributor_id
                    else:
                        contributor_id = self.all_contributors[full_name]
                        logging.info(f"contributor {full_name} already in Thoth, skipping")
                    existing_contribution = next(
                        (c for c in work.contributions if c.contributor.contributorId == contributor_id),
                        None)
                    if not existing_contribution:
                        contribution = {
                            "workId": work.workId,
                            "contributorId": contributor_id,
                            "contributionType": contribution_type,
                            "mainContribution": "true",
                            "contributionOrdinal": highest_contribution_ordinal + 1,
                            "biography": None,
                            "firstName": name,
                            "lastName": surname,
                            "fullName": full_name,
                        }
                        self.thoth.create_contribution(contribution)
                        logging.info(f"created contribution for {full_name}, type: {contribution_type}")
                        highest_contribution_ordinal += 1
                    else:
                        logging.info(f"existing contribution for {full_name}, type: {contribution_type}")
        # CSV may contain website that corresponds to a creator,
        # but there's no way to tell who when there are multiple creators
        # if there is only one creator in CSV, add website to them (if present), else don't add
        if creator_category_count == 1 and individual_creator_count == 1 and website:
            logging.info(f"{full_name} is the only contributor for {work.title}, "
                "adding website if not already in Thoth")
            contributor["website"] = website
            self.check_update_contributor(contributor, contributor_id)

    def create_publications(self, row, work):
        """Creates PDF and paperback publications associated with the current work

        row: current CSV record

        work: Work from Thoth
        """
        isbn = self.sanitise_isbn(row["scs023_isbn"].strip())
        print_landing_page = row["scs023_printed_version"]
        pdf_full_text = row["fulltext_repository"]

        publications = [["PDF", None, work.landingPage]]
        # some rows don't have landing page for print
        # only create a print Publication in Thoth if print_landing_page exists
        if print_landing_page:
            publications.append(["PAPERBACK", isbn, print_landing_page])

        for publication_type, isbn, landing_page in publications:
            publication = {
                "workId": work.workId,
                "publicationType": publication_type,
                "isbn": isbn,
                "widthMm": None,
                "widthIn": None,
                "heightMm": None,
                "heightIn": None,
                "depthMm": None,
                "depthIn": None,
                "weightG": None,
                "weightOz": None,
            }

            existing_pub = next((p for p in work.publications if p.publicationType == publication_type), None)
            if existing_pub:
                publication_id = existing_pub.publicationId
                logging.info(f"existing {publication_type} publication: {publication_id}")
            else:
                publication_id = self.thoth.create_publication(publication)
                logging.info(f"created {publication_type} publication: {publication_id}")
            if (existing_pub and
                    any(location.locationPlatform == "PUBLISHER_WEBSITE" for location in existing_pub.locations)):
                logging.info("existing location")
                continue
            location = {
                "publicationId": publication_id,
                "landingPage": landing_page,
                "fullTextUrl": pdf_full_text if publication_type == "PDF" else None,
                "locationPlatform": "PUBLISHER_WEBSITE",
                "canonical": "true",
            }
            self.thoth.create_location(location)
            logging.info(f"created location: with publicationId {publication_id}")

    def create_languages(self, row, work):
        """Creates language associated with the current work

        row: current CSV record

        work: Work from Thoth
        """
        csv_language_codes = row["language_ISO"].split("|")
        for csv_language in csv_language_codes:
            language_code = csv_language.upper()
            # CSV contains "fra" for French instead of "fre"
            if language_code == "FRA":
                language_code = "FRE"
            # check to see if work already has this language
            if any(language.languageCode == language_code for language in work.languages):
                logging.info("existing language")
                return
            language = {
                "workId": work.workId,
                "languageCode": language_code,
                "languageRelation": "ORIGINAL",
                "mainLanguage": "true"
            }
            self.thoth.create_language(language)
            logging.info(f"created language {language_code} for workId: {work.workId}")

    def create_series(self, row, work):
        """Creates series associated with the current work

        row: current CSV row

        work: current work
        """
        series_name = row["scs023_series"]
        if not series_name:
            logging.info(f"{work.fullTitle} missing series name; skipping create_series")
            return
        if series_name not in self.all_series:
            try:
                issn = self.sanitise_issn(row["scs023_issn"])
            except ValueError as e:
                logging.error(f"{e} ({work.workId})")
                issn = None
            series = {
                "seriesType": "BOOK_SERIES",
                "seriesName": series_name,
                "issnDigital": issn,
                "issnPrint": issn,
                "seriesUrl": None,
                "seriesDescription": None,
                "seriesCfpUrl": None,
                "imprintId": self.imprint_id
            }
            series_id = self.thoth.create_series(series)
            logging.info(f"new series created: {series['seriesName']}")
            self.all_series[series_name] = series_id
        else:
            logging.info(f"existing series {series_name}")
            series_id = self.all_series[series_name]

        # find all existing issues in Series
        current_series = self.thoth.series(series_id)
        issue_work_ids = []

        for issue in current_series.issues:
            issue_work_ids.append(issue.work.workId)

        # find out if current work already has an issue. If not, create a new one.
        if work.workId not in issue_work_ids:
            # count them
            number_of_issues = len(current_series.issues)

            # assign next highest issueOrdinal
            issue = {
                "seriesId": series_id,
                "workId": work.workId,
                "issueOrdinal": number_of_issues + 1,
            }
            self.thoth.create_issue(issue)
            logging.info(f"Created new issue of {current_series} for work")
        else:
            logging.info(f"Series Issue already exists for work; skipping creating issue of {current_series}")

    def create_subjects(self, row, work):
        """Creates all subjects associated with the current work

        row: current row in CSV

        work: Work from Thoth
        """
        keyword_subjects = row["scs023_keywords"].split("|")

        # correctly parse "scs023_field_science" into keywords and add them to keyword_subjects
        # example field value:
        # "Társadalom és gazdaságtörténet / Social and economic history (12979)|
        # Újkori és jelenkori történelem / Modern and contemporary history (12977)"
        fields_science = row["scs023_field_science"].split("|")
        for field in fields_science:
            hungarian_field, second_part = field.split(" / ")
            english_field = second_part.rsplit(" ", 1)[0]
            keyword_subjects.append(hungarian_field)
            keyword_subjects.append(english_field)

        bisac_subjects = row["BISAC_code"].split("|")
        thema_subjects = row["Thema_code"].split("|")

        def create_subject(subject_type, subject_code, subject_ordinal):
            subject = {
                "workId": work.workId,
                "subjectType": subject_type,
                "subjectCode": subject_code,
                "subjectOrdinal": subject_ordinal
            }
            self.thoth.create_subject(subject)

        def prepare_subject(subjects_array, subject_type):
            for subject_ordinal, subject_code in enumerate(subjects_array, start=1):
                # check if the work already has a subject with an existing subject type/subject code combination
                if not any(
                    subject.subjectCode == subject_code and subject.subjectType == subject_type 
                    for subject in work.subjects
                ):
                    create_subject(subject_type, subject_code, subject_ordinal)
                    logging.info(f"New {subject_type} {subject_code} added as Subject")
                else:
                    logging.info(f"Existing {subject_type} {subject_code} already associated with Work")

        prepare_subject(keyword_subjects, "KEYWORD")
        prepare_subject(bisac_subjects, "BISAC")
        prepare_subject(thema_subjects, "THEMA")<|MERGE_RESOLUTION|>--- conflicted
+++ resolved
@@ -21,13 +21,8 @@
         """Process CSV and call Thoth to insert its data"""
         for index, row in self.data.iterrows():
             logging.info("\n\n\n\n**********")
-<<<<<<< HEAD
             logging.info(f"processing book from row {index + 2}: {row['title']}")
             work = self.get_work(row, self.imprint_id)
-=======
-            logging.info(f"processing book {index + 1}: {row['title']}")
-            work = self.get_work(row)
->>>>>>> c909ff0b
             # try to find the work in Thoth
             try:
                 work_id = self.thoth.work_by_doi(work['doi']).workId
