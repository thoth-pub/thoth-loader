--- conflicted
+++ resolved
@@ -110,10 +110,6 @@
         "Contributions By": "CONTRIBUTIONS_BY",
         # B18 = "Prepared for publication by"
         "B18": "CONTRIBUTIONS_BY",
-<<<<<<< HEAD
-        "collaborator": "CONTRIBUTIONS_BY",
-        "other": "CONTRIBUTIONS_BY",
-=======
         # A32 = "Contributions by: Author of additional contributions to the text"
         "A32": "CONTRIBUTIONS_BY",
         # A43 = "Interviewer"
@@ -122,7 +118,8 @@
         "A44": "CONTRIBUTIONS_BY",
         # A19 = "Afterword by"
         "A19": "CONTRIBUTIONS_BY",
->>>>>>> 57092ede
+        "collaborator": "CONTRIBUTIONS_BY",
+        "other": "CONTRIBUTIONS_BY",
     }
     publication_types = {
         "BB": "HARDBACK",
